// Copyright 2014 The Prometheus Authors
// Licensed under the Apache License, Version 2.0 (the "License");
// you may not use this file except in compliance with the License.
// You may obtain a copy of the License at
//
// http://www.apache.org/licenses/LICENSE-2.0
//
// Unless required by applicable law or agreed to in writing, software
// distributed under the License is distributed on an "AS IS" BASIS,
// WITHOUT WARRANTIES OR CONDITIONS OF ANY KIND, either express or implied.
// See the License for the specific language governing permissions and
// limitations under the License.

package storage

import (
	"context"
	"errors"
	"fmt"

<<<<<<< HEAD
	"github.com/prometheus/prometheus/model/histogram"
	"github.com/prometheus/prometheus/pkg/exemplar"
	"github.com/prometheus/prometheus/pkg/labels"
=======
	"github.com/prometheus/prometheus/model/exemplar"
	"github.com/prometheus/prometheus/model/labels"
>>>>>>> 0028c4f3
	"github.com/prometheus/prometheus/tsdb/chunkenc"
	"github.com/prometheus/prometheus/tsdb/chunks"
)

// The errors exposed.
var (
	ErrNotFound                    = errors.New("not found")
	ErrOutOfOrderSample            = errors.New("out of order sample")
	ErrDuplicateSampleForTimestamp = errors.New("duplicate sample for timestamp")
	ErrOutOfBounds                 = errors.New("out of bounds")
	ErrOutOfOrderExemplar          = errors.New("out of order exemplar")
	ErrDuplicateExemplar           = errors.New("duplicate exemplar")
	ErrExemplarLabelLength         = fmt.Errorf("label length for exemplar exceeds maximum of %d UTF-8 characters", exemplar.ExemplarMaxLabelSetLength)
	ErrExemplarsDisabled           = fmt.Errorf("exemplar storage is disabled or max exemplars is less than or equal to 0")
)

// SeriesRef is a generic series reference. In prometheus it is either a
// HeadSeriesRef or BlockSeriesRef, though other implementations may have
// their own reference types.
type SeriesRef uint64

// Appendable allows creating appenders.
type Appendable interface {
	// Appender returns a new appender for the storage. The implementation
	// can choose whether or not to use the context, for deadlines or to check
	// for errors.
	Appender(ctx context.Context) Appender
}

// SampleAndChunkQueryable allows retrieving samples as well as encoded samples in form of chunks.
type SampleAndChunkQueryable interface {
	Queryable
	ChunkQueryable
}

// Storage ingests and manages samples, along with various indexes. All methods
// are goroutine-safe. Storage implements storage.Appender.
type Storage interface {
	SampleAndChunkQueryable
	Appendable

	// StartTime returns the oldest timestamp stored in the storage.
	StartTime() (int64, error)

	// Close closes the storage and all its underlying resources.
	Close() error
}

// ExemplarStorage ingests and manages exemplars, along with various indexes. All methods are
// goroutine-safe. ExemplarStorage implements storage.ExemplarAppender and storage.ExemplarQuerier.
type ExemplarStorage interface {
	ExemplarQueryable
	ExemplarAppender
}

// A Queryable handles queries against a storage.
// Use it when you need to have access to all samples without chunk encoding abstraction e.g promQL.
type Queryable interface {
	// Querier returns a new Querier on the storage.
	Querier(ctx context.Context, mint, maxt int64) (Querier, error)
}

// Querier provides querying access over time series data of a fixed time range.
type Querier interface {
	LabelQuerier

	// Select returns a set of series that matches the given label matchers.
	// Caller can specify if it requires returned series to be sorted. Prefer not requiring sorting for better performance.
	// It allows passing hints that can help in optimising select, but it's up to implementation how this is used if used at all.
	Select(sortSeries bool, hints *SelectHints, matchers ...*labels.Matcher) SeriesSet
}

// A ChunkQueryable handles queries against a storage.
// Use it when you need to have access to samples in encoded format.
type ChunkQueryable interface {
	// ChunkQuerier returns a new ChunkQuerier on the storage.
	ChunkQuerier(ctx context.Context, mint, maxt int64) (ChunkQuerier, error)
}

// ChunkQuerier provides querying access over time series data of a fixed time range.
type ChunkQuerier interface {
	LabelQuerier

	// Select returns a set of series that matches the given label matchers.
	// Caller can specify if it requires returned series to be sorted. Prefer not requiring sorting for better performance.
	// It allows passing hints that can help in optimising select, but it's up to implementation how this is used if used at all.
	Select(sortSeries bool, hints *SelectHints, matchers ...*labels.Matcher) ChunkSeriesSet
}

// LabelQuerier provides querying access over labels.
type LabelQuerier interface {
	// LabelValues returns all potential values for a label name.
	// It is not safe to use the strings beyond the lifetime of the querier.
	// If matchers are specified the returned result set is reduced
	// to label values of metrics matching the matchers.
	LabelValues(name string, matchers ...*labels.Matcher) ([]string, Warnings, error)

	// LabelNames returns all the unique label names present in the block in sorted order.
	// If matchers are specified the returned result set is reduced
	// to label names of metrics matching the matchers.
	LabelNames(matchers ...*labels.Matcher) ([]string, Warnings, error)

	// Close releases the resources of the Querier.
	Close() error
}

type ExemplarQueryable interface {
	// ExemplarQuerier returns a new ExemplarQuerier on the storage.
	ExemplarQuerier(ctx context.Context) (ExemplarQuerier, error)
}

// ExemplarQuerier provides reading access to time series data.
type ExemplarQuerier interface {
	// Select all the exemplars that match the matchers.
	// Within a single slice of matchers, it is an intersection. Between the slices, it is a union.
	Select(start, end int64, matchers ...[]*labels.Matcher) ([]exemplar.QueryResult, error)
}

// SelectHints specifies hints passed for data selections.
// This is used only as an option for implementation to use.
type SelectHints struct {
	Start int64 // Start time in milliseconds for this select.
	End   int64 // End time in milliseconds for this select.

	Step int64  // Query step size in milliseconds.
	Func string // String representation of surrounding function or aggregation.

	Grouping []string // List of label names used in aggregation.
	By       bool     // Indicate whether it is without or by.
	Range    int64    // Range vector selector range in milliseconds.

	// DisableTrimming allows to disable trimming of matching series chunks based on query Start and End time.
	// When disabled, the result may contain samples outside the queried time range but Select() performances
	// may be improved.
	DisableTrimming bool
}

// TODO(bwplotka): Move to promql/engine_test.go?
// QueryableFunc is an adapter to allow the use of ordinary functions as
// Queryables. It follows the idea of http.HandlerFunc.
type QueryableFunc func(ctx context.Context, mint, maxt int64) (Querier, error)

// Querier calls f() with the given parameters.
func (f QueryableFunc) Querier(ctx context.Context, mint, maxt int64) (Querier, error) {
	return f(ctx, mint, maxt)
}

// Appender provides batched appends against a storage.
// It must be completed with a call to Commit or Rollback and must not be reused afterwards.
//
// Operations on the Appender interface are not goroutine-safe.
type Appender interface {
	// Append adds a sample pair for the given series.
	// An optional series reference can be provided to accelerate calls.
	// A series reference number is returned which can be used to add further
	// samples to the given series in the same or later transactions.
	// Returned reference numbers are ephemeral and may be rejected in calls
	// to Append() at any point. Adding the sample via Append() returns a new
	// reference number.
	// If the reference is 0 it must not be used for caching.
	Append(ref SeriesRef, l labels.Labels, t int64, v float64) (SeriesRef, error)

	// Commit submits the collected samples and purges the batch. If Commit
	// returns a non-nil error, it also rolls back all modifications made in
	// the appender so far, as Rollback would do. In any case, an Appender
	// must not be used anymore after Commit has been called.
	Commit() error

	// Rollback rolls back all modifications made in the appender so far.
	// Appender has to be discarded after rollback.
	Rollback() error

	ExemplarAppender
	HistogramAppender
}

// GetRef is an extra interface on Appenders used by downstream projects
// (e.g. Cortex) to avoid maintaining a parallel set of references.
type GetRef interface {
	// Returns reference number that can be used to pass to Appender.Append(),
	// and a set of labels that will not cause another copy when passed to Appender.Append().
	// 0 means the appender does not have a reference to this series.
	GetRef(lset labels.Labels) (SeriesRef, labels.Labels)
}

// ExemplarAppender provides an interface for adding samples to exemplar storage, which
// within Prometheus is in-memory only.
type ExemplarAppender interface {
	// AppendExemplar adds an exemplar for the given series labels.
	// An optional reference number can be provided to accelerate calls.
	// A reference number is returned which can be used to add further
	// exemplars in the same or later transactions.
	// Returned reference numbers are ephemeral and may be rejected in calls
	// to Append() at any point. Adding the sample via Append() returns a new
	// reference number.
	// If the reference is 0 it must not be used for caching.
	// Note that in our current implementation of Prometheus' exemplar storage
	// calls to Append should generate the reference numbers, AppendExemplar
	// generating a new reference number should be considered possible erroneous behaviour and be logged.
	AppendExemplar(ref SeriesRef, l labels.Labels, e exemplar.Exemplar) (SeriesRef, error)
}

// HistogramAppender provides an interface for appending histograms to the storage.
type HistogramAppender interface {
	// AppendHistogram adds a histogram for the given series labels. An
	// optional reference number can be provided to accelerate calls. A
	// reference number is returned which can be used to add further
	// histograms in the same or later transactions. Returned reference
	// numbers are ephemeral and may be rejected in calls to Append() at any
	// point. Adding the sample via Append() returns a new reference number.
	// If the reference is 0 it must not be used for caching.
	AppendHistogram(ref uint64, l labels.Labels, t int64, h *histogram.Histogram) (uint64, error)
}

// SeriesSet contains a set of series.
type SeriesSet interface {
	Next() bool
	// At returns full series. Returned series should be iterable even after Next is called.
	At() Series
	// The error that iteration as failed with.
	// When an error occurs, set cannot continue to iterate.
	Err() error
	// A collection of warnings for the whole set.
	// Warnings could be return even iteration has not failed with error.
	Warnings() Warnings
}

var emptySeriesSet = errSeriesSet{}

// EmptySeriesSet returns a series set that's always empty.
func EmptySeriesSet() SeriesSet {
	return emptySeriesSet
}

type errSeriesSet struct {
	err error
}

func (s errSeriesSet) Next() bool         { return false }
func (s errSeriesSet) At() Series         { return nil }
func (s errSeriesSet) Err() error         { return s.err }
func (s errSeriesSet) Warnings() Warnings { return nil }

// ErrSeriesSet returns a series set that wraps an error.
func ErrSeriesSet(err error) SeriesSet {
	return errSeriesSet{err: err}
}

var emptyChunkSeriesSet = errChunkSeriesSet{}

// EmptyChunkSeriesSet returns a chunk series set that's always empty.
func EmptyChunkSeriesSet() ChunkSeriesSet {
	return emptyChunkSeriesSet
}

type errChunkSeriesSet struct {
	err error
}

func (s errChunkSeriesSet) Next() bool         { return false }
func (s errChunkSeriesSet) At() ChunkSeries    { return nil }
func (s errChunkSeriesSet) Err() error         { return s.err }
func (s errChunkSeriesSet) Warnings() Warnings { return nil }

// ErrChunkSeriesSet returns a chunk series set that wraps an error.
func ErrChunkSeriesSet(err error) ChunkSeriesSet {
	return errChunkSeriesSet{err: err}
}

// Series exposes a single time series and allows iterating over samples.
type Series interface {
	Labels
	SampleIterable
}

// ChunkSeriesSet contains a set of chunked series.
type ChunkSeriesSet interface {
	Next() bool
	// At returns full chunk series. Returned series should be iterable even after Next is called.
	At() ChunkSeries
	// The error that iteration has failed with.
	// When an error occurs, set cannot continue to iterate.
	Err() error
	// A collection of warnings for the whole set.
	// Warnings could be return even iteration has not failed with error.
	Warnings() Warnings
}

// ChunkSeries exposes a single time series and allows iterating over chunks.
type ChunkSeries interface {
	Labels
	ChunkIterable
}

// Labels represents an item that has labels e.g. time series.
type Labels interface {
	// Labels returns the complete set of labels. For series it means all labels identifying the series.
	Labels() labels.Labels
}

type SampleIterable interface {
	// Iterator returns a new, independent iterator of the data of the series.
	Iterator() chunkenc.Iterator
}

type ChunkIterable interface {
	// Iterator returns a new, independent iterator that iterates over potentially overlapping
	// chunks of the series, sorted by min time.
	Iterator() chunks.Iterator
}

type Warnings []error<|MERGE_RESOLUTION|>--- conflicted
+++ resolved
@@ -18,14 +18,9 @@
 	"errors"
 	"fmt"
 
-<<<<<<< HEAD
+	"github.com/prometheus/prometheus/model/exemplar"
 	"github.com/prometheus/prometheus/model/histogram"
-	"github.com/prometheus/prometheus/pkg/exemplar"
-	"github.com/prometheus/prometheus/pkg/labels"
-=======
-	"github.com/prometheus/prometheus/model/exemplar"
 	"github.com/prometheus/prometheus/model/labels"
->>>>>>> 0028c4f3
 	"github.com/prometheus/prometheus/tsdb/chunkenc"
 	"github.com/prometheus/prometheus/tsdb/chunks"
 )
@@ -237,7 +232,7 @@
 	// numbers are ephemeral and may be rejected in calls to Append() at any
 	// point. Adding the sample via Append() returns a new reference number.
 	// If the reference is 0 it must not be used for caching.
-	AppendHistogram(ref uint64, l labels.Labels, t int64, h *histogram.Histogram) (uint64, error)
+	AppendHistogram(ref SeriesRef, l labels.Labels, t int64, h *histogram.Histogram) (SeriesRef, error)
 }
 
 // SeriesSet contains a set of series.
